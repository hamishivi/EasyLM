--- conflicted
+++ resolved
@@ -26,11 +26,7 @@
     JaxRNG, next_rng, match_partition_rules,
     cross_entropy_loss_and_accuracy, global_norm, get_float_dtype_by_name,
     set_random_seed, average_metrics, get_weight_decay_mask,
-    make_shard_and_gather_fns, with_sharding_constraint,
-<<<<<<< HEAD
-    global_mean, global_max, difference, average_metrics
-=======
->>>>>>> aa1c19f8
+    make_shard_and_gather_fns, with_sharding_constraint, average_metrics
 )
 from EasyLM.models.llama.llama_model import (
     LLaMAConfig, FlaxLLaMAForCausalLMModule
@@ -42,14 +38,10 @@
 FLAGS, FLAGS_DEF = mlxu.define_flags_with_default(
     seed=42,
     initialize_jax_distributed=False,
-<<<<<<< HEAD
-    mp_mesh_dim='-1,1',
+    mp_mesh_dim='1,-1,1',
     num_epochs=0,
     fsdp=False,
-=======
-    mesh_dim='1,-1,1',
     dtype='fp32',
->>>>>>> aa1c19f8
     total_steps=10000,
     load_llama_config='',
     update_llama_config='',
@@ -74,7 +66,7 @@
     if FLAGS.initialize_jax_distributed:
         jax.distributed.initialize()
 
-    mesh = get_jax_mp_mesh(FLAGS.mp_mesh_dim)
+    mesh = LLaMAConfig.get_jax_mesh(FLAGS.mp_mesh_dim)
     # # work out current data-parallel shard
     # dummy_sample = jnp.zeros((8, 512), dtype=jnp.int32)
     # from jax.sharding import PositionalSharding
@@ -90,12 +82,8 @@
     )
     set_random_seed(FLAGS.seed)
 
-<<<<<<< HEAD
-    print("Loading dataset...")
-=======
     tokenizer = LLaMAConfig.get_tokenizer(FLAGS.tokenizer)
     dataset = DatasetFactory.load_dataset(FLAGS.train_dataset, tokenizer)
->>>>>>> aa1c19f8
     if FLAGS.load_dataset_state != '':
         dataset.load_state_dict(mlxu.load_pickle(FLAGS.load_dataset_state))
 
@@ -127,18 +115,12 @@
         bos_token_id=wrapped_dataset.tokenizer.bos_token_id,
         eos_token_id=wrapped_dataset.tokenizer.eos_token_id,
     ))
-<<<<<<< HEAD
-    if llama_config.vocab_size < wrapped_dataset.vocab_size:
-        llama_config.update(dict(vocab_size=wrapped_dataset.vocab_size))
-    model = FlaxLLaMAForCausalLMModule(llama_config)
-=======
     if llama_config.vocab_size < dataset.vocab_size:
         llama_config.update(dict(vocab_size=dataset.vocab_size))
 
     model = FlaxLLaMAForCausalLMModule(
         llama_config, dtype=get_float_dtype_by_name(FLAGS.dtype)
     )
->>>>>>> aa1c19f8
 
     print("Building optimizer...")
     if FLAGS.num_epochs > 0:
@@ -163,18 +145,14 @@
 
     def eval_step(train_state, rng, batch):
         rng_generator = JaxRNG(rng)
-<<<<<<< HEAD
-        tokens = with_sharding_constraint(batch['tokens'], PS('dp'))
-        loss_masks = with_sharding_constraint(batch['loss_masks'], PS('dp'))
-        bos_tokens = jnp.full(
-            (tokens.shape[0], 1), llama_config.bos_token_id, dtype=jnp.int32
-        )
-        inputs = jnp.concatenate([bos_tokens, tokens[:, :-1]], axis=1)
+        batch = with_sharding_constraint(batch, PS(('dp', 'fsdp')))
         logits = model.apply(
-            train_state.params, inputs, deterministic=True,
+            train_state.params, batch['input_tokens'], deterministic=True,
             rngs=rng_generator(llama_config.rng_keys()),
         ).logits
-        loss, accuracy = cross_entropy_loss_and_accuracy(logits, tokens, loss_masks)
+        loss, accuracy = cross_entropy_loss_and_accuracy(
+            logits, batch['target_tokens'], batch['loss_masks']
+        )
         metrics = dict(
             eval_loss=loss,
             eval_accuracy=accuracy,
@@ -190,17 +168,11 @@
                 (tokens.shape[0], 1), llama_config.bos_token_id, dtype=jnp.int32
             )
             inputs = jnp.concatenate([bos_tokens, tokens[:, :-1]], axis=1)
-=======
-        batch = with_sharding_constraint(batch, PS(('dp', 'fsdp')))
-        def loss_and_accuracy(params):
->>>>>>> aa1c19f8
             logits = model.apply(
-                params, batch['input_tokens'], deterministic=False,
+                params, inputs, deterministic=False,
                 rngs=rng_generator(llama_config.rng_keys()),
             ).logits
-            return cross_entropy_loss_and_accuracy(
-                logits, batch['target_tokens'], batch['loss_masks']
-            )
+            return cross_entropy_loss_and_accuracy(logits, tokens, loss_masks)
         grad_fn = jax.value_and_grad(loss_and_accuracy, has_aux=True)
         (loss, (accuracy, valid_text_length)), grads = grad_fn(train_state.params, batch['tokens'], batch['loss_masks'])
         train_state = train_state.apply_gradients(grads=grads)
@@ -219,7 +191,6 @@
         )
         return train_state, rng_generator(), metrics
 
-<<<<<<< HEAD
     # grab one batch to get shape
     token_inp = (wrapped_dataset.config.batch_size, wrapped_dataset.config.seq_length)
     batch_shape = {
@@ -234,24 +205,6 @@
     # device_index = create_device_to_index(mesh, batch_shape, batch_spec)
 
     print("Initializing training state and pjitting...")
-=======
-    def eval_step(train_state, rng, batch):
-        rng_generator = JaxRNG(rng)
-        batch = with_sharding_constraint(batch, PS(('dp', 'fsdp')))
-        logits = model.apply(
-            train_state.params, batch['input_tokens'], deterministic=True,
-            rngs=rng_generator(llama_config.rng_keys()),
-        ).logits
-        loss, accuracy = cross_entropy_loss_and_accuracy(
-            logits, batch['target_tokens'], batch['loss_masks']
-        )
-        metrics = dict(
-            eval_loss=loss,
-            eval_accuracy=accuracy,
-        )
-        return rng_generator(), metrics
-
->>>>>>> aa1c19f8
     train_state_shapes = jax.eval_shape(init_fn, next_rng())
     train_state_partition = match_partition_rules(
         LLaMAConfig.get_partition_rules(), train_state_shapes
@@ -308,12 +261,6 @@
             milestone=milestone,
         )
 
-<<<<<<< HEAD
-
-    assert len(mesh.shape) == 3, 'MP mesh must be 2D'
-=======
-    mesh = LLaMAConfig.get_jax_mesh(FLAGS.mesh_dim)
->>>>>>> aa1c19f8
     with mesh:
         train_state, restored_params = None, None
         if FLAGS.load_checkpoint != '':
@@ -339,7 +286,6 @@
 
         sharded_rng = next_rng()
 
-<<<<<<< HEAD
         if FLAGS.num_epochs > 0:
             epoch_counter = trange(0, FLAGS.num_epochs, ncols=0, position=0)
             step_counter = trange(start_step, steps_per_epoch, ncols=0, position=1)
@@ -355,11 +301,6 @@
                         'loss_masks': batch[1],
                     }
 
-                # def make_array(batch_item, spec):
-                #     def cb(index):
-                #         return batch_item[index]
-                #     return jax.make_array_from_callback(token_inp, jax.sharding.NamedSharding(mesh, spec), cb)
-                # batch = jax.tree_util.tree_map(make_array, batch, batch_spec)
                 train_state, sharded_rng, metrics = sharded_train_step(
                     train_state, sharded_rng, batch
                 )
@@ -391,34 +332,6 @@
                     save_checkpoint(train_state)
             # save model at the end of each epoch
             if FLAGS.save_model_freq > 0:
-=======
-        step_counter = trange(start_step, FLAGS.total_steps, ncols=0)
-
-        for step, (batch, dataset_metrics) in zip(step_counter, dataset):
-            train_state, sharded_rng, metrics = sharded_train_step(
-                train_state, sharded_rng, batch
-            )
-
-            if step % FLAGS.log_freq == 0:
-                if FLAGS.eval_steps > 0:
-                    eval_metric_list = []
-                    for _ in range(FLAGS.eval_steps):
-                        eval_batch, _ = next(eval_iterator)
-                        sharded_rng, eval_metrics = sharded_eval_step(
-                            train_state, sharded_rng, eval_batch
-                        )
-                        eval_metric_list.append(eval_metrics)
-                    metrics.update(average_metrics(eval_metric_list))
-
-                log_metrics = {"step": step}
-                log_metrics.update(metrics)
-                log_metrics.update(dataset_metrics)
-                log_metrics = jax.device_get(log_metrics)
-                logger.log(log_metrics)
-                tqdm.write("\n" + pprint.pformat(log_metrics) + "\n")
-
-            if FLAGS.save_milestone_freq > 0 and (step + 1) % FLAGS.save_milestone_freq == 0:
->>>>>>> aa1c19f8
                 save_checkpoint(train_state, milestone=True)
             # reset step counter
             if FLAGS.num_epochs > 0:
