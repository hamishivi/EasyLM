import jax
jax.devices()  # sync the tpus...

import pprint
import math

from tqdm import tqdm, trange
import mlxu

import jax
import jax.numpy as jnp
from jax.experimental.pjit import pjit
from jax.sharding import PartitionSpec as PS
import flax
from flax import linen as nn
from flax.jax_utils import prefetch_to_device
from flax.training.train_state import TrainState
import torch
from jax.sharding import NamedSharding
from jax.experimental import multihost_utils

from EasyLM.data import DatasetFactory
from EasyLM.checkpoint import StreamingCheckpointer
from EasyLM.optimizers import OptimizerFactory
from EasyLM.jax_utils import (
    JaxRNG, get_jax_mp_mesh, next_rng, match_partition_rules,
<<<<<<< HEAD
    cross_entropy_loss_and_accuracy, global_norm,
    set_random_seed, get_weight_decay_mask,
    make_shard_and_gather_fns, global_mean, global_max,
    difference, average_metrics
=======
    cross_entropy_loss_and_accuracy, named_tree_map, global_norm,
    set_random_seed, average_metrics, get_weight_decay_mask,
    make_shard_and_gather_fns, with_sharding_constraint
>>>>>>> efcea8a1
)
from EasyLM.models.llama.llama_model import (
    LLaMAConfig, FlaxLLaMAForCausalLMModule
)




FLAGS, FLAGS_DEF = mlxu.define_flags_with_default(
    seed=42,
    initialize_jax_distributed=False,
    mp_mesh_dim='-1,1',
<<<<<<< HEAD
    num_epochs=0,
=======
    fsdp=False,
>>>>>>> efcea8a1
    total_steps=10000,
    load_llama_config='',
    update_llama_config='',
    load_checkpoint='',
    load_dataset_state='',
    log_freq=50,
    save_model_freq=0,
    save_milestone_freq=0,
    eval_steps=0,
    tokenizer=LLaMAConfig.get_tokenizer_config(),
    train_dataset=DatasetFactory.get_default_config(),
    eval_dataset=DatasetFactory.get_default_config(),
    optimizer=OptimizerFactory.get_default_config(),
    checkpointer=StreamingCheckpointer.get_default_config(),
    llama=LLaMAConfig.get_default_config(),
    logger=mlxu.WandBLogger.get_default_config(),
    log_all_worker=False,
)


def main(argv):
    if FLAGS.initialize_jax_distributed:
        jax.distributed.initialize()

    mesh = get_jax_mp_mesh(FLAGS.mp_mesh_dim)
    # # work out current data-parallel shard
    # dummy_sample = jnp.zeros((8, 512), dtype=jnp.int32)
    # from jax.sharding import PositionalSharding
    # batch = jax.device_put(dummy_sample, PositionalSharding(mesh, PS('dp')))
    # print(jax.debug.visualize_array_sharding(batch))

    variant = mlxu.get_user_flags(FLAGS, FLAGS_DEF)
    flags_config_dict = mlxu.user_flags_to_config_dict(FLAGS, FLAGS_DEF)
    logger = mlxu.WandBLogger(
        config=FLAGS.logger,
        variant=variant,
        enable=FLAGS.log_all_worker or (jax.process_index() == 0),
    )
    set_random_seed(FLAGS.seed)

    print("Loading dataset...")
    if FLAGS.load_dataset_state != '':
        dataset = mlxu.load_pickle(FLAGS.load_dataset_state)
    else:
        tokenizer = LLaMAConfig.get_tokenizer(FLAGS.tokenizer)
        dataset = DatasetFactory.load_dataset(FLAGS.train_dataset, tokenizer)

    if isinstance(dataset, torch.utils.data.DataLoader):
        wrapped_dataset = dataset.dataset
    else:
        wrapped_dataset = dataset

    real_batch_size = wrapped_dataset.config.batch_size
    steps_per_epoch = len(wrapped_dataset) // real_batch_size

    if FLAGS.eval_steps > 0:
        eval_dataset = DatasetFactory.load_dataset(
            FLAGS.eval_dataset, tokenizer
        )

    seq_length = wrapped_dataset.seq_length

    print("Building model...")
    if FLAGS.load_llama_config != '':
        llama_config = LLaMAConfig.load_config(FLAGS.load_llama_config)
    else:
        llama_config = LLaMAConfig(**FLAGS.llama)

    if FLAGS.update_llama_config != '':
        llama_config.update(dict(eval(FLAGS.update_llama_config)))

    llama_config.update(dict(
        bos_token_id=wrapped_dataset.tokenizer.bos_token_id,
        eos_token_id=wrapped_dataset.tokenizer.eos_token_id,
    ))
    if llama_config.vocab_size < wrapped_dataset.vocab_size:
        llama_config.update(dict(vocab_size=wrapped_dataset.vocab_size))
    model = FlaxLLaMAForCausalLMModule(llama_config)

    print("Building optimizer...")
    if FLAGS.num_epochs > 0:
        FLAGS.optimizer.adamw_optimizer.lr_decay_steps = FLAGS.num_epochs * steps_per_epoch

    optimizer, optimizer_info = OptimizerFactory.get_optimizer(
        FLAGS.optimizer,
        get_weight_decay_mask(LLaMAConfig.get_weight_decay_exclusions())
    )

    def create_trainstate_from_params(params):
        return TrainState.create(params=params, tx=optimizer, apply_fn=None)

    def init_fn(rng):
        rng_generator = JaxRNG(rng)
        params = model.init(
            input_ids=jnp.zeros((4, seq_length), dtype=jnp.int32),
            position_ids=jnp.zeros((4, seq_length), dtype=jnp.int32),
            rngs=rng_generator(llama_config.rng_keys()),
        )
        return TrainState.create(params=params, tx=optimizer, apply_fn=None)

    def eval_step(train_state, rng, batch):
        rng_generator = JaxRNG(rng)
        tokens = with_sharding_constraint(batch['tokens'], PS('dp'))
        loss_masks = with_sharding_constraint(batch['loss_masks'], PS('dp'))
        bos_tokens = jnp.full(
            (tokens.shape[0], 1), llama_config.bos_token_id, dtype=jnp.int32
        )
        inputs = jnp.concatenate([bos_tokens, tokens[:, :-1]], axis=1)
        logits = model.apply(
            train_state.params, inputs, deterministic=True,
            rngs=rng_generator(llama_config.rng_keys()),
        ).logits
        loss, accuracy = cross_entropy_loss_and_accuracy(logits, tokens, loss_masks)
        metrics = dict(
            eval_loss=loss,
            eval_accuracy=accuracy,
        )
        return rng_generator(), metrics

    def train_step(train_state, rng, batch):
        rng_generator = JaxRNG(rng)
        def loss_and_accuracy(params, tokens, loss_masks):
            tokens = with_sharding_constraint(tokens, PS('dp'))
            loss_masks = with_sharding_constraint(loss_masks, PS('dp'))
            bos_tokens = jnp.full(
                (tokens.shape[0], 1), llama_config.bos_token_id, dtype=jnp.int32
            )
            inputs = jnp.concatenate([bos_tokens, tokens[:, :-1]], axis=1)
            logits = model.apply(
                params, inputs, deterministic=False,
                rngs=rng_generator(llama_config.rng_keys()),
            ).logits
            return cross_entropy_loss_and_accuracy(logits, tokens, loss_masks)
        grad_fn = jax.value_and_grad(loss_and_accuracy, has_aux=True)
        (loss, (accuracy, valid_text_length)), grads = grad_fn(train_state.params, batch['tokens'], batch['loss_masks'])
        train_state = train_state.apply_gradients(grads=grads)
        metrics = dict(
            loss=loss,
            accuracy=accuracy,
            learning_rate=optimizer_info['learning_rate_schedule'](train_state.step),
            # gradient_norm=global_norm(grads),
            # gradient_mean=global_mean(grads),
            # param_mean=global_mean(train_state.params),
            # param_norm=global_norm(train_state.params),
            # param_max=global_max(train_state.params),
            # update_max=global_max(update),
            # update_mean=global_mean(update),
            # valid_text_length=valid_text_length,
        )
        return train_state, rng_generator(), metrics

    # grab one batch to get shape
    token_inp = (wrapped_dataset.config.batch_size, wrapped_dataset.config.seq_length)
    batch_shape = {
        'tokens': jax.ShapeDtypeStruct(shape=token_inp, dtype='i4'),
        'loss_masks': jax.ShapeDtypeStruct(shape=token_inp, dtype='float32'),
    }
    batch_spec = {
        'tokens': PS("dp", None),
        'loss_masks': PS("dp", None),
    }
    # from EasyLM.data import create_device_to_index, partition_data_on_hosts
    # device_index = create_device_to_index(mesh, batch_shape, batch_spec)

    print("Initializing training state and pjitting...")
    train_state_shapes = jax.eval_shape(init_fn, next_rng())
    train_state_partition = match_partition_rules(
        LLaMAConfig.get_partition_rules(FLAGS.fsdp), train_state_shapes
    )

    print(train_state_shapes)
    print("****")
    shard_fns, gather_fns = make_shard_and_gather_fns(
        train_state_partition, train_state_shapes
    )
    checkpointer = StreamingCheckpointer(
        FLAGS.checkpointer, logger.output_dir,
        enable=jax.process_index() == 0,
    )

    sharded_init_fn = pjit(
        init_fn,
        in_shardings=PS(),
        out_shardings=train_state_partition
    )

    sharded_create_trainstate_from_params = pjit(
        create_trainstate_from_params,
        in_shardings=(train_state_partition.params, ),
        out_shardings=train_state_partition,
        donate_argnums=(0, ),
    )

    sharded_train_step = pjit(
        train_step,
        in_shardings=(train_state_partition, PS(), PS()),
        out_shardings=(train_state_partition, PS(), PS()),
        donate_argnums=(0, 1),
    )

    sharded_eval_step = pjit(
        eval_step,
        in_shardings=(train_state_partition, PS(), PS()),
        out_shardings=(PS(), PS()),
        donate_argnums=(1,),
    )

    def save_checkpoint(train_state, milestone=False):
        step = int(jax.device_get(train_state.step))
        metadata = dict(
            step=step,
            variant=variant,
            flags=flags_config_dict,
            llama_config=llama_config.to_dict(),
        )
        checkpointer.save_all(
            train_state=train_state,
            gather_fns=gather_fns,
            metadata=metadata,
            dataset=dataset,
            milestone=milestone,
        )


    assert len(mesh.shape) == 3, 'MP mesh must be 2D'
    with mesh:
        train_state, restored_params = None, None
        if FLAGS.load_checkpoint != '':
            print("Loading checkpoint... (may take time to download)")
            train_state, restored_params = checkpointer.load_trainstate_checkpoint(
                FLAGS.load_checkpoint, train_state_shapes, shard_fns
            )
            print("Checkpoint loaded.")

        if train_state is None and restored_params is None:
            # Initialize from scratch
            train_state = sharded_init_fn(next_rng())
        elif train_state is None and restored_params is not None:
            # Restore from params but initialize train_state
            train_state = sharded_create_trainstate_from_params(restored_params)
            del restored_params

        start_step = int(jax.device_get(train_state.step))

        # if FLAGS.save_model_freq > 0:
        #     print("Initial save...")
        #     save_checkpoint(train_state)

        sharded_rng = next_rng()

        if FLAGS.num_epochs > 0:
            epoch_counter = trange(0, FLAGS.num_epochs, ncols=0, position=0)
            step_counter = trange(start_step, steps_per_epoch, ncols=0, position=1)
        else:
            epoch_counter = trange(0, math.ceil(FLAGS.total_steps / steps_per_epoch), ncols=0, position=0)
            step_counter = trange(start_step, FLAGS.total_steps, ncols=0, position=1)

        for epoch in epoch_counter:
            for step, batch in zip(step_counter, dataset):
                if isinstance(batch, (list, tuple)):
                    batch = {
                        'tokens': batch[0],
                        'loss_masks': batch[1],
                    }

                # def make_array(batch_item, spec):
                #     def cb(index):
                #         return batch_item[index]
                #     return jax.make_array_from_callback(token_inp, jax.sharding.NamedSharding(mesh, spec), cb)
                # batch = jax.tree_util.tree_map(make_array, batch, batch_spec)
                train_state, sharded_rng, metrics = sharded_train_step(
                    train_state, sharded_rng, batch
                )

                if step % FLAGS.log_freq == 0:
                    if FLAGS.eval_steps > 0:
                        eval_metric_list = []
                        for batch in eval_dataset:
                            if isinstance(batch, (list, tuple)):
                                batch = {
                                    'tokens': batch[0],
                                    'loss_masks': batch[1],
                                }
                            sharded_rng, eval_metrics = sharded_eval_step(
                                train_state, sharded_rng, batch
                            )
                            eval_metric_list.append(eval_metrics)
                        metrics.update(average_metrics(eval_metric_list))
                    log_metrics = {"step": step}
                    log_metrics = jax.device_get(log_metrics)
                    log_metrics.update(metrics)
                    log_metrics = {k: float(v) for k, v in log_metrics.items()}
                    logger.log(log_metrics)
                    tqdm.write("\n" + pprint.pformat(log_metrics) + "\n")

                if FLAGS.save_milestone_freq > 0 and (step + 1) % FLAGS.save_milestone_freq == 0:
                    save_checkpoint(train_state, milestone=True)
                elif FLAGS.save_model_freq > 0 and (step + 1) % FLAGS.save_model_freq == 0:
                    save_checkpoint(train_state)
            # save model at the end of each epoch
            if FLAGS.save_model_freq > 0:
                save_checkpoint(train_state, milestone=True)
            # reset step counter
            if FLAGS.num_epochs > 0:
                step_counter = trange(start_step, steps_per_epoch, ncols=0, position=1)
            else:
                step_counter = trange(start_step, FLAGS.total_steps, ncols=0, position=1)

        # final log
        if FLAGS.log_freq > 0:
            log_metrics = {"step": step}
            metrics = {k: float(v) for k, v in metrics.items()}
            log_metrics.update(metrics)
            logger.log(log_metrics)
            tqdm.write("\n" + pprint.pformat(log_metrics) + "\n")
        if True:#FLAGS.save_model_freq > 0:
            save_checkpoint(train_state, milestone=True)


if __name__ == "__main__":
    mlxu.run(main)<|MERGE_RESOLUTION|>--- conflicted
+++ resolved
@@ -24,16 +24,10 @@
 from EasyLM.optimizers import OptimizerFactory
 from EasyLM.jax_utils import (
     JaxRNG, get_jax_mp_mesh, next_rng, match_partition_rules,
-<<<<<<< HEAD
-    cross_entropy_loss_and_accuracy, global_norm,
-    set_random_seed, get_weight_decay_mask,
-    make_shard_and_gather_fns, global_mean, global_max,
-    difference, average_metrics
-=======
     cross_entropy_loss_and_accuracy, named_tree_map, global_norm,
     set_random_seed, average_metrics, get_weight_decay_mask,
-    make_shard_and_gather_fns, with_sharding_constraint
->>>>>>> efcea8a1
+    make_shard_and_gather_fns, with_sharding_constraint,
+    global_mean, global_max, difference, average_metrics
 )
 from EasyLM.models.llama.llama_model import (
     LLaMAConfig, FlaxLLaMAForCausalLMModule
@@ -46,11 +40,8 @@
     seed=42,
     initialize_jax_distributed=False,
     mp_mesh_dim='-1,1',
-<<<<<<< HEAD
     num_epochs=0,
-=======
     fsdp=False,
->>>>>>> efcea8a1
     total_steps=10000,
     load_llama_config='',
     update_llama_config='',
