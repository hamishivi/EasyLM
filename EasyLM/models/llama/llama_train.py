<<<<<<< HEAD
import jax
jax.devices()  # sync the tpus...

import pprint
import math
=======
import pprint
from functools import partial
>>>>>>> 62569d47

from tqdm import tqdm, trange
import mlxu

import jax
import jax.numpy as jnp
from jax.experimental.pjit import pjit
from jax.sharding import PartitionSpec as PS
from flax.training.train_state import TrainState
<<<<<<< HEAD
import torch
=======
>>>>>>> 62569d47

from EasyLM.data import DatasetFactory
from EasyLM.checkpoint import StreamingCheckpointer
from EasyLM.optimizers import OptimizerFactory
from EasyLM.jax_utils import (
    JaxRNG, next_rng, match_partition_rules,
    cross_entropy_loss_and_accuracy, global_norm, get_float_dtype_by_name,
    set_random_seed, average_metrics, get_weight_decay_mask,
    make_shard_and_gather_fns, with_sharding_constraint, average_metrics
)
from EasyLM.models.llama.llama_model import (
    LLaMAConfig, FlaxLLaMAForCausalLMModule
)


FLAGS, FLAGS_DEF = mlxu.define_flags_with_default(
    seed=42,
    initialize_jax_distributed=False,
    mp_mesh_dim='1,-1,1',
    num_epochs=0,
    dtype='fp32',
    total_steps=10000,
    load_llama_config='',
    update_llama_config='',
    load_checkpoint='',
    load_dataset_state='',
    log_freq=50,
    save_model_freq=0,
    save_milestone_freq=0,
    eval_steps=0,
    tokenizer=LLaMAConfig.get_tokenizer_config(),
    train_dataset=DatasetFactory.get_default_config(),
    eval_dataset=DatasetFactory.get_default_config(),
    optimizer=OptimizerFactory.get_default_config(),
    checkpointer=StreamingCheckpointer.get_default_config(),
    llama=LLaMAConfig.get_default_config(),
    logger=mlxu.WandBLogger.get_default_config(),
    log_all_worker=False,
)


def main(argv):
    if FLAGS.initialize_jax_distributed:
        jax.distributed.initialize()

    mesh = LLaMAConfig.get_jax_mesh(FLAGS.mp_mesh_dim)

    variant = mlxu.get_user_flags(FLAGS, FLAGS_DEF)
    flags_config_dict = mlxu.user_flags_to_config_dict(FLAGS, FLAGS_DEF)
    logger = mlxu.WandBLogger(
        config=FLAGS.logger,
        variant=variant,
        enable=FLAGS.log_all_worker or (jax.process_index() == 0),
    )
    set_random_seed(FLAGS.seed)

    tokenizer = LLaMAConfig.get_tokenizer(FLAGS.tokenizer)
    dataset = DatasetFactory.load_dataset(FLAGS.train_dataset, tokenizer)
    if FLAGS.load_dataset_state != '':
        dataset.load_state_dict(mlxu.load_pickle(FLAGS.load_dataset_state))

    if isinstance(dataset, torch.utils.data.DataLoader):
        wrapped_dataset = dataset.dataset
    else:
        wrapped_dataset = dataset

    real_batch_size = wrapped_dataset.config.batch_size
    steps_per_epoch = len(wrapped_dataset) // real_batch_size

    if FLAGS.eval_steps > 0:
        eval_dataset = DatasetFactory.load_dataset(
            FLAGS.eval_dataset, tokenizer
        )

    seq_length = wrapped_dataset.seq_length

    print("Building model...")
    if FLAGS.load_llama_config != '':
        llama_config = LLaMAConfig.load_config(FLAGS.load_llama_config)
    else:
        llama_config = LLaMAConfig(**FLAGS.llama)

    if FLAGS.update_llama_config != '':
        llama_config.update(dict(eval(FLAGS.update_llama_config)))

    llama_config.update(dict(
        bos_token_id=wrapped_dataset.tokenizer.bos_token_id,
        eos_token_id=wrapped_dataset.tokenizer.eos_token_id,
    ))
    if llama_config.vocab_size < wrapped_dataset.vocab_size:
        llama_config.update(dict(vocab_size=wrapped_dataset.vocab_size))

    model = FlaxLLaMAForCausalLMModule(
        llama_config, dtype=get_float_dtype_by_name(FLAGS.dtype)
    )

    print("Building optimizer...")
    if FLAGS.num_epochs > 0:
        FLAGS.optimizer.adamw_optimizer.lr_decay_steps = FLAGS.num_epochs * steps_per_epoch

    optimizer, optimizer_info = OptimizerFactory.get_optimizer(
        FLAGS.optimizer,
        get_weight_decay_mask(LLaMAConfig.get_weight_decay_exclusions())
    )

    def create_trainstate_from_params(params):
        return TrainState.create(params=params, tx=optimizer, apply_fn=None)

    def init_fn(rng):
        rng_generator = JaxRNG(rng)
        params = model.init(
            input_ids=jnp.zeros((4, seq_length), dtype=jnp.int32),
            position_ids=jnp.zeros((4, seq_length), dtype=jnp.int32),
            attention_mask=jnp.ones((4, seq_length), dtype=jnp.int32),
            rngs=rng_generator(llama_config.rng_keys()),
        )
        return TrainState.create(params=params, tx=optimizer, apply_fn=None)

    def eval_step(train_state, rng, batch):
        rng_generator = JaxRNG(rng)
        batch = with_sharding_constraint(batch, PS(('dp', 'fsdp')))
        logits = model.apply(
            train_state.params, batch['input_tokens'], deterministic=True,
            rngs=rng_generator(llama_config.rng_keys()),
        ).logits
        loss, accuracy = cross_entropy_loss_and_accuracy(
            logits, batch['target_tokens'], batch['loss_masks']
        )
        metrics = dict(
            eval_loss=loss,
            eval_accuracy=accuracy,
        )
        return rng_generator(), metrics

    def train_step(train_state, rng, batch):
        rng_generator = JaxRNG(rng)
        batch = with_sharding_constraint(batch, PS(('dp', 'fsdp')))
        def loss_and_accuracy(params):
            logits = model.apply(
                params, batch['input_tokens'], deterministic=False,
                rngs=rng_generator(llama_config.rng_keys()),
            ).logits
            return cross_entropy_loss_and_accuracy(
                logits, batch['target_tokens'], batch['loss_masks']
            )
        grad_fn = jax.value_and_grad(loss_and_accuracy, has_aux=True)
        (loss, accuracy), grads = grad_fn(train_state.params)
        train_state = train_state.apply_gradients(grads=grads)
        metrics = dict(
            loss=loss,
            accuracy=accuracy,
            learning_rate=optimizer_info['learning_rate_schedule'](train_state.step),
            gradient_norm=global_norm(grads),
            param_norm=global_norm(train_state.params),
        )
        return train_state, rng_generator(), metrics

    print("Initializing training state and pjitting...")
    train_state_shapes = jax.eval_shape(init_fn, next_rng())
    train_state_partition = match_partition_rules(
        LLaMAConfig.get_partition_rules(), train_state_shapes
    )

    shard_fns, gather_fns = make_shard_and_gather_fns(
        train_state_partition, train_state_shapes
    )
    checkpointer = StreamingCheckpointer(
        FLAGS.checkpointer, logger.output_dir,
        enable=jax.process_index() == 0,
    )

    sharded_init_fn = pjit(
        init_fn,
        in_shardings=PS(),
        out_shardings=train_state_partition
    )

    sharded_create_trainstate_from_params = pjit(
        create_trainstate_from_params,
        in_shardings=(train_state_partition.params, ),
        out_shardings=train_state_partition,
        donate_argnums=(0, ),
    )

    sharded_train_step = pjit(
        train_step,
        in_shardings=(train_state_partition, PS(), PS()),
        out_shardings=(train_state_partition, PS(), PS()),
        donate_argnums=(0, 1),
    )

    sharded_eval_step = pjit(
        eval_step,
        in_shardings=(train_state_partition, PS(), PS()),
        out_shardings=(PS(), PS()),
        donate_argnums=(1,),
    )

    def save_checkpoint(train_state, milestone=False):
        step = int(jax.device_get(train_state.step))
        metadata = dict(
            step=step,
            variant=variant,
            flags=flags_config_dict,
            llama_config=llama_config.to_dict(),
        )
        checkpointer.save_all(
            train_state=train_state,
            gather_fns=gather_fns,
            metadata=metadata,
            dataset=wrapped_dataset.get_state_dict(),
            milestone=milestone,
        )

    with mesh:
        train_state, restored_params = None, None
        if FLAGS.load_checkpoint != '':
            print("Loading checkpoint... (may take time to download)")
            train_state, restored_params = checkpointer.load_trainstate_checkpoint(
                FLAGS.load_checkpoint, train_state_shapes, shard_fns
            )
            print("Checkpoint loaded.")

        if train_state is None and restored_params is None:
            # Initialize from scratch
            train_state = sharded_init_fn(next_rng())
        elif train_state is None and restored_params is not None:
            # Restore from params but initialize train_state
            train_state = sharded_create_trainstate_from_params(restored_params)
            del restored_params

        start_step = int(jax.device_get(train_state.step))

        # if FLAGS.save_model_freq > 0:
        #     print("Initial save...")
        #     save_checkpoint(train_state)

        sharded_rng = next_rng()

        if FLAGS.num_epochs > 0:
            epoch_counter = trange(0, FLAGS.num_epochs, ncols=0, position=0)
            step_counter = trange(start_step, steps_per_epoch, ncols=0, position=1)
        else:
            epoch_counter = trange(0, math.ceil(FLAGS.total_steps / steps_per_epoch), ncols=0, position=0)
            step_counter = trange(start_step, FLAGS.total_steps, ncols=0, position=1)

        for epoch in epoch_counter:
            for step, batch in zip(step_counter, dataset):
                if isinstance(batch, (list, tuple)):
                    batch = {
                        'tokens': batch[0],
                        'loss_masks': batch[1],
                    }
                train_state, sharded_rng, metrics = sharded_train_step(
                    train_state, sharded_rng, batch
                )

                if step % FLAGS.log_freq == 0:
                    if FLAGS.eval_steps > 0:
                        eval_metric_list = []
                        for batch in eval_dataset:
                            if isinstance(batch, (list, tuple)):
                                batch = {
                                    'tokens': batch[0],
                                    'loss_masks': batch[1],
                                }
                            sharded_rng, eval_metrics = sharded_eval_step(
                                train_state, sharded_rng, batch
                            )
                            eval_metric_list.append(eval_metrics)
                        metrics.update(average_metrics(eval_metric_list))
                    log_metrics = {"step": step}
                    log_metrics = jax.device_get(log_metrics)
                    log_metrics.update(metrics)
                    log_metrics = {k: float(v) for k, v in log_metrics.items()}
                    logger.log(log_metrics)
                    tqdm.write("\n" + pprint.pformat(log_metrics) + "\n")

                if FLAGS.save_milestone_freq > 0 and (step + 1) % FLAGS.save_milestone_freq == 0:
                    save_checkpoint(train_state, milestone=True)
                elif FLAGS.save_model_freq > 0 and (step + 1) % FLAGS.save_model_freq == 0:
                    save_checkpoint(train_state)
            # save model at the end of each epoch
            if FLAGS.save_model_freq > 0:
                save_checkpoint(train_state, milestone=True)
            # reset step counter
            if FLAGS.num_epochs > 0:
                step_counter = trange(start_step, steps_per_epoch, ncols=0, position=1)
            else:
                step_counter = trange(start_step, FLAGS.total_steps, ncols=0, position=1)

        # final log
        if FLAGS.log_freq > 0:
            log_metrics = {"step": step}
            metrics = {k: float(v) for k, v in metrics.items()}
            log_metrics.update(metrics)
            logger.log(log_metrics)
            tqdm.write("\n" + pprint.pformat(log_metrics) + "\n")
        if True:#FLAGS.save_model_freq > 0:
            save_checkpoint(train_state, milestone=True)


if __name__ == "__main__":
    mlxu.run(main)<|MERGE_RESOLUTION|>--- conflicted
+++ resolved
@@ -1,13 +1,8 @@
-<<<<<<< HEAD
 import jax
 jax.devices()  # sync the tpus...
 
 import pprint
 import math
-=======
-import pprint
-from functools import partial
->>>>>>> 62569d47
 
 from tqdm import tqdm, trange
 import mlxu
@@ -17,10 +12,7 @@
 from jax.experimental.pjit import pjit
 from jax.sharding import PartitionSpec as PS
 from flax.training.train_state import TrainState
-<<<<<<< HEAD
 import torch
-=======
->>>>>>> 62569d47
 
 from EasyLM.data import DatasetFactory
 from EasyLM.checkpoint import StreamingCheckpointer
